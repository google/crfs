--- conflicted
+++ resolved
@@ -300,13 +300,8 @@
 			ent.modTime, _ = time.Parse(time.RFC3339, ent.ModTime3339)
 
 			if ent.Type == "dir" {
-<<<<<<< HEAD
 				ent.NumLink++ // Parent dir links to this directory
 				r.m[strings.TrimSuffix(ent.Name, "/")] = ent
-
-=======
-				r.m[strings.TrimSuffix(ent.Name, "/")] = ent
->>>>>>> 578f6404
 			} else {
 				r.m[ent.Name] = ent
 			}
